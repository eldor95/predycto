package core

import (
	"github.com/zhenghaoz/gorse/base"
	"math"
)

// Top gets the ranking
func Top(items map[string]bool, userId string, n int, exclude *base.MarginalSubSet, model ModelInterface) ([]string, []float64) {
	// Get top-n list
	itemsHeap := base.NewMaxHeap(n)
	for itemId := range items {
		if !exclude.Contain(itemId) {
			itemsHeap.Add(itemId, model.Predict(userId, itemId))
		}
	}
	elem, scores := itemsHeap.ToSorted()
	recommends := make([]string, len(elem))
	for i := range recommends {
		recommends[i] = elem[i].(string)
	}
	return recommends, scores
}

// Items gets all items from the test set and the training set.
func Items(dataSet ...DataSetInterface) map[string]bool {
	items := make(map[string]bool)
	for _, data := range dataSet {
		for i := 0; i < data.ItemCount(); i++ {
			itemId := data.ItemIndexer().ToID(i)
			items[itemId] = true
		}
	}
	return items
}

// Neighbors finds N nearest neighbors of a item. It returns a unordered slice of items (sparse ID) and
// corresponding similarities.
func Neighbors(dataSet DataSetInterface, itemId string, n int, similarity base.FuncSimilarity) ([]string, []float64) {
	// Convert sparse ID to dense ID
	itemIndex := dataSet.ItemIndexer().ToIndex(itemId)
	itemRatings := dataSet.ItemByIndex(itemIndex)
	// Find nearest neighbors
	neighbors := base.NewMaxHeap(n)
	for neighborIndex := 0; neighborIndex < dataSet.ItemCount(); neighborIndex++ {
		if neighborIndex != itemIndex {
			neighborRatings := dataSet.ItemByIndex(neighborIndex)
			neighborId := dataSet.ItemIndexer().ToID(neighborIndex)
			sim := similarity(itemRatings, neighborRatings)
			if !math.IsNaN(sim) {
				neighbors.Add(neighborId, sim)
			}
		}
	}
	elem, scores := neighbors.ToSorted()
	items := make([]string, neighbors.Len())
	for i := range items {
		items[i] = elem[i].(string)
	}
	return items, scores
}

<<<<<<< HEAD
// Popularity compute popularity for all items.
func Popularity(dataSet DataSetInterface) (itemId []int, popularity []float64) {
	itemId = make([]int, dataSet.ItemCount())
	popularity = make([]float64, dataSet.ItemCount())
=======
// Popular finds popular items in the dataset.
func Popular(dataSet DataSetInterface, n int) ([]string, []float64) {
	popItems := base.NewMaxHeap(n)
>>>>>>> 29e87ef0
	for itemIndex := 0; itemIndex < dataSet.ItemCount(); itemIndex++ {
		popularity[itemIndex] = float64(dataSet.ItemByIndex(itemIndex).Len())
		itemId[itemIndex] = dataSet.ItemIndexer().ToID(itemIndex)
	}
<<<<<<< HEAD
	return
=======
	elem, scores := popItems.ToSorted()
	recommends := make([]string, len(elem))
	for i := range recommends {
		recommends[i] = elem[i].(string)
	}
	return recommends, scores
>>>>>>> 29e87ef0
}<|MERGE_RESOLUTION|>--- conflicted
+++ resolved
@@ -60,28 +60,13 @@
 	return items, scores
 }
 
-<<<<<<< HEAD
 // Popularity compute popularity for all items.
-func Popularity(dataSet DataSetInterface) (itemId []int, popularity []float64) {
-	itemId = make([]int, dataSet.ItemCount())
+func Popularity(dataSet DataSetInterface) (itemId []string, popularity []float64) {
+	itemId = make([]string, dataSet.ItemCount())
 	popularity = make([]float64, dataSet.ItemCount())
-=======
-// Popular finds popular items in the dataset.
-func Popular(dataSet DataSetInterface, n int) ([]string, []float64) {
-	popItems := base.NewMaxHeap(n)
->>>>>>> 29e87ef0
 	for itemIndex := 0; itemIndex < dataSet.ItemCount(); itemIndex++ {
 		popularity[itemIndex] = float64(dataSet.ItemByIndex(itemIndex).Len())
 		itemId[itemIndex] = dataSet.ItemIndexer().ToID(itemIndex)
 	}
-<<<<<<< HEAD
 	return
-=======
-	elem, scores := popItems.ToSorted()
-	recommends := make([]string, len(elem))
-	for i := range recommends {
-		recommends[i] = elem[i].(string)
-	}
-	return recommends, scores
->>>>>>> 29e87ef0
 }