// Copyright 2020 gorse Project Authors
//
// Licensed under the Apache License, Version 2.0 (the "License");
// you may not use this file except in compliance with the License.
// You may obtain a copy of the License at
//
// http://www.apache.org/licenses/LICENSE-2.0
//
// Unless required by applicable law or agreed to in writing, software
// distributed under the License is distributed on an "AS IS" BASIS,
// WITHOUT WARRANTIES OR CONDITIONS OF ANY KIND, either express or implied.
// See the License for the specific language governing permissions and
// limitations under the License.

package master

import (
	"github.com/stretchr/testify/assert"
	"github.com/zhenghaoz/gorse/config"
	"github.com/zhenghaoz/gorse/storage/cache"
	"github.com/zhenghaoz/gorse/storage/data"
	"strconv"
	"testing"
	"time"
)

func TestMaster_RunFindItemNeighborsTask(t *testing.T) {
	// create mock master
	m := newMockMaster(t)
	defer m.Close()
	// create config
	m.GorseConfig = &config.Config{}
	m.GorseConfig.Database.CacheSize = 3
	m.GorseConfig.Master.NumJobs = 4
	m.GorseConfig.Database.ItemCategories = []string{"*"}
	// collect similar
	items := []data.Item{
<<<<<<< HEAD
		{"0", false, time.Now(), []string{"*", "a", "b", "c", "d"}, ""},
		{"1", false, time.Now(), []string{"b", "c", "d"}, ""},
		{"2", false, time.Now(), []string{"*", "b", "c"}, ""},
		{"3", false, time.Now(), []string{"*", "c"}, ""},
		{"4", false, time.Now(), []string{"*"}, ""},
		{"5", false, time.Now(), []string{}, ""},
		{"6", false, time.Now(), []string{"*"}, ""},
		{"7", false, time.Now(), []string{}, ""},
		{"8", false, time.Now(), []string{"*", "a", "b", "c", "d", "e"}, ""},
		{"9", false, time.Now(), []string{}, ""},
=======
		{"0", false, nil, time.Now(), []string{"a", "b", "c", "d"}, ""},
		{"1", false, nil, time.Now(), []string{"b", "c", "d"}, ""},
		{"2", false, nil, time.Now(), []string{"b", "c"}, ""},
		{"3", false, nil, time.Now(), []string{"c"}, ""},
		{"4", false, nil, time.Now(), []string{}, ""},
		{"5", false, nil, time.Now(), []string{}, ""},
		{"6", false, nil, time.Now(), []string{}, ""},
		{"7", false, nil, time.Now(), []string{}, ""},
		{"8", false, nil, time.Now(), []string{"a", "b", "c", "d", "e"}, ""},
		{"9", false, nil, time.Now(), []string{}, ""},
>>>>>>> f2906c04
	}
	feedbacks := make([]data.Feedback, 0)
	for i := 0; i < 10; i++ {
		for j := 0; j <= i; j++ {
			feedbacks = append(feedbacks, data.Feedback{
				FeedbackKey: data.FeedbackKey{
					ItemId:       strconv.Itoa(i),
					UserId:       strconv.Itoa(j),
					FeedbackType: "FeedbackType",
				},
				Timestamp: time.Now(),
			})
		}
	}
	var err error
	err = m.DataClient.BatchInsertItems(items)
	assert.NoError(t, err)
	err = m.DataClient.BatchInsertFeedback(feedbacks, true, true, true)
	assert.NoError(t, err)

	// insert hidden item
	err = m.DataClient.BatchInsertItems([]data.Item{{
		ItemId:   "10",
		Labels:   []string{"a", "b", "c", "d", "e"},
		IsHidden: true,
	}})
	assert.NoError(t, err)
	for i := 0; i <= 10; i++ {
		err = m.DataClient.BatchInsertFeedback([]data.Feedback{{
			FeedbackKey: data.FeedbackKey{UserId: strconv.Itoa(i), ItemId: "10", FeedbackType: "FeedbackType"},
		}}, true, true, true)
		assert.NoError(t, err)
	}

	// load mock dataset
	dataset, _, _, _, err := m.LoadDataFromDatabase(m.DataClient, []string{"FeedbackType"}, nil, 0, 0)
	assert.NoError(t, err)

	// similar items (common users)
	m.GorseConfig.Recommend.ItemNeighborType = config.NeighborTypeRelated
	m.runFindItemNeighborsTask(dataset)
	similar, err := m.CacheClient.GetScores(cache.ItemNeighbors, "9", 0, 100)
	assert.NoError(t, err)
	assert.Equal(t, []string{"8", "7", "6"}, cache.RemoveScores(similar))
	assert.Equal(t, 11, m.taskMonitor.Tasks[TaskFindItemNeighbors].Done)
	assert.Equal(t, TaskStatusComplete, m.taskMonitor.Tasks[TaskFindItemNeighbors].Status)
	// similar items in category (common users)
	similar, err = m.CacheClient.GetCategoryScores(cache.ItemNeighbors, "9", "*", 0, 100)
	assert.NoError(t, err)
	assert.Equal(t, []string{"8", "6", "4"}, cache.RemoveScores(similar))

	// similar items (common labels)
	err = m.CacheClient.SetTime(cache.LastModifyItemTime, "8", time.Now())
	assert.NoError(t, err)
	m.GorseConfig.Recommend.ItemNeighborType = config.NeighborTypeSimilar
	m.runFindItemNeighborsTask(dataset)
	similar, err = m.CacheClient.GetScores(cache.ItemNeighbors, "8", 0, 100)
	assert.NoError(t, err)
	assert.Equal(t, []string{"0", "1", "2"}, cache.RemoveScores(similar))
	assert.Equal(t, 11, m.taskMonitor.Tasks[TaskFindItemNeighbors].Done)
	assert.Equal(t, TaskStatusComplete, m.taskMonitor.Tasks[TaskFindItemNeighbors].Status)
	// similar items in category (common labels)
	similar, err = m.CacheClient.GetCategoryScores(cache.ItemNeighbors, "8", "*", 0, 100)
	assert.NoError(t, err)
	assert.Equal(t, []string{"0", "2", "3"}, cache.RemoveScores(similar))

	// similar items (auto)
	err = m.CacheClient.SetTime(cache.LastModifyItemTime, "8", time.Now())
	assert.NoError(t, err)
	err = m.CacheClient.SetTime(cache.LastModifyItemTime, "9", time.Now())
	assert.NoError(t, err)
	m.GorseConfig.Recommend.ItemNeighborType = config.NeighborTypeAuto
	m.runFindItemNeighborsTask(dataset)
	similar, err = m.CacheClient.GetScores(cache.ItemNeighbors, "8", 0, 100)
	assert.NoError(t, err)
	assert.Equal(t, []string{"0", "1", "2"}, cache.RemoveScores(similar))
	similar, err = m.CacheClient.GetScores(cache.ItemNeighbors, "9", 0, 100)
	assert.NoError(t, err)
	assert.Equal(t, []string{"8", "7", "6"}, cache.RemoveScores(similar))
	assert.Equal(t, 11, m.taskMonitor.Tasks[TaskFindItemNeighbors].Done)
	assert.Equal(t, TaskStatusComplete, m.taskMonitor.Tasks[TaskFindItemNeighbors].Status)
}

func TestMaster_RunFindUserNeighborsTask(t *testing.T) {
	// create mock master
	m := newMockMaster(t)
	defer m.Close()
	// create config
	m.GorseConfig = &config.Config{}
	m.GorseConfig.Database.CacheSize = 3
	m.GorseConfig.Master.NumJobs = 4
	// collect similar
	users := []data.User{
		{"0", []string{"a", "b", "c", "d"}, nil, ""},
		{"1", []string{"b", "c", "d"}, nil, ""},
		{"2", []string{"b", "c"}, nil, ""},
		{"3", []string{"c"}, nil, ""},
		{"4", []string{}, nil, ""},
		{"5", []string{}, nil, ""},
		{"6", []string{}, nil, ""},
		{"7", []string{}, nil, ""},
		{"8", []string{"a", "b", "c", "d", "e"}, nil, ""},
		{"9", []string{}, nil, ""},
	}
	feedbacks := make([]data.Feedback, 0)
	for i := 0; i < 10; i++ {
		for j := 0; j <= i; j++ {
			feedbacks = append(feedbacks, data.Feedback{
				FeedbackKey: data.FeedbackKey{
					ItemId:       strconv.Itoa(j),
					UserId:       strconv.Itoa(i),
					FeedbackType: "FeedbackType",
				},
				Timestamp: time.Now(),
			})
		}
	}
	var err error
	err = m.DataClient.BatchInsertUsers(users)
	assert.NoError(t, err)
	err = m.DataClient.BatchInsertFeedback(feedbacks, true, true, true)
	assert.NoError(t, err)
	dataset, _, _, _, err := m.LoadDataFromDatabase(m.DataClient, []string{"FeedbackType"}, nil, 0, 0)
	assert.NoError(t, err)

	// similar items (common users)
	m.GorseConfig.Recommend.UserNeighborType = config.NeighborTypeRelated
	m.runFindUserNeighborsTask(dataset)
	similar, err := m.CacheClient.GetScores(cache.UserNeighbors, "9", 0, 100)
	assert.NoError(t, err)
	assert.Equal(t, []string{"8", "7", "6"}, cache.RemoveScores(similar))
	assert.Equal(t, 10, m.taskMonitor.Tasks[TaskFindUserNeighbors].Done)
	assert.Equal(t, TaskStatusComplete, m.taskMonitor.Tasks[TaskFindUserNeighbors].Status)

	// similar items (common labels)
	err = m.CacheClient.SetTime(cache.LastModifyUserTime, "8", time.Now())
	assert.NoError(t, err)
	m.GorseConfig.Recommend.UserNeighborType = config.NeighborTypeSimilar
	m.runFindUserNeighborsTask(dataset)
	similar, err = m.CacheClient.GetScores(cache.UserNeighbors, "8", 0, 100)
	assert.NoError(t, err)
	assert.Equal(t, []string{"0", "1", "2"}, cache.RemoveScores(similar))
	assert.Equal(t, 10, m.taskMonitor.Tasks[TaskFindUserNeighbors].Done)
	assert.Equal(t, TaskStatusComplete, m.taskMonitor.Tasks[TaskFindUserNeighbors].Status)

	// similar items (auto)
	err = m.CacheClient.SetTime(cache.LastModifyUserTime, "8", time.Now())
	assert.NoError(t, err)
	err = m.CacheClient.SetTime(cache.LastModifyUserTime, "9", time.Now())
	assert.NoError(t, err)
	m.GorseConfig.Recommend.UserNeighborType = config.NeighborTypeAuto
	m.runFindUserNeighborsTask(dataset)
	similar, err = m.CacheClient.GetScores(cache.UserNeighbors, "8", 0, 100)
	assert.NoError(t, err)
	assert.Equal(t, []string{"0", "1", "2"}, cache.RemoveScores(similar))
	similar, err = m.CacheClient.GetScores(cache.UserNeighbors, "9", 0, 100)
	assert.NoError(t, err)
	assert.Equal(t, []string{"8", "7", "6"}, cache.RemoveScores(similar))
	assert.Equal(t, 10, m.taskMonitor.Tasks[TaskFindUserNeighbors].Done)
	assert.Equal(t, TaskStatusComplete, m.taskMonitor.Tasks[TaskFindUserNeighbors].Status)
}

func TestMaster_LoadDataFromDatabase(t *testing.T) {
	// create mock master
	m := newMockMaster(t)
	defer m.Close()
	// create config
	m.GorseConfig = &config.Config{}
	m.GorseConfig.Database.CacheSize = 3
	m.GorseConfig.Database.PositiveFeedbackType = []string{"positive"}
	m.GorseConfig.Database.ReadFeedbackTypes = []string{"negative"}
	m.GorseConfig.Database.ItemCategories = []string{"2"}

	// insert items
	var items []data.Item
	for i := 0; i < 9; i++ {
		items = append(items, data.Item{
			ItemId:    strconv.Itoa(i),
			Timestamp: time.Date(2000+i, 1, 1, 1, 1, 0, 0, time.UTC),
			Labels:    []string{strconv.Itoa(i % 3)},
		})
	}
	err := m.DataClient.BatchInsertItems(items)
	assert.NoError(t, err)
	err = m.DataClient.BatchInsertItems([]data.Item{{
		ItemId:    "9",
		Timestamp: time.Date(2020, 1, 1, 1, 1, 0, 0, time.UTC),
		IsHidden:  true,
	}})
	assert.NoError(t, err)

	// insert users
	var users []data.User
	for i := 0; i <= 10; i++ {
		users = append(users, data.User{
			UserId: strconv.Itoa(i),
			Labels: []string{strconv.Itoa(i % 5)},
		})
	}
	err = m.DataClient.BatchInsertUsers(users)
	assert.NoError(t, err)

	// insert feedback
	feedbacks := make([]data.Feedback, 0)
	for i := 0; i < 10; i++ {
		// positive feedback
		// item 0: user 0
		// ...
		// item 9: user 0 ... user 9
		for j := 0; j <= i; j++ {
			feedbacks = append(feedbacks, data.Feedback{
				FeedbackKey: data.FeedbackKey{
					ItemId:       strconv.Itoa(i),
					UserId:       strconv.Itoa(j),
					FeedbackType: "positive",
				},
				Timestamp: time.Now(),
			})
		}
		// negative feedback
		// item 0: user 1 .. user 10
		// ...
		// item 9: user 10
		for j := i + 1; j < 11; j++ {
			feedbacks = append(feedbacks, data.Feedback{
				FeedbackKey: data.FeedbackKey{
					ItemId:       strconv.Itoa(i),
					UserId:       strconv.Itoa(j),
					FeedbackType: "negative",
				},
				Timestamp: time.Now(),
			})
		}
	}
	err = m.DataClient.BatchInsertFeedback(feedbacks, false, false, true)
	assert.NoError(t, err)

	// load dataset
	err = m.runLoadDatasetTask()
	assert.NoError(t, err)
	assert.Equal(t, 11, m.rankingTrainSet.UserCount())
	assert.Equal(t, 10, m.rankingTrainSet.ItemCount())
	assert.Equal(t, 11, m.rankingTestSet.UserCount())
	assert.Equal(t, 10, m.rankingTestSet.ItemCount())
	assert.Equal(t, 55, m.rankingTrainSet.Count()+m.rankingTestSet.Count())
	assert.Equal(t, 11, m.clickTrainSet.UserCount())
	assert.Equal(t, 10, m.clickTrainSet.ItemCount())
	assert.Equal(t, 11, m.clickTestSet.UserCount())
	assert.Equal(t, 10, m.clickTestSet.ItemCount())
	assert.Equal(t, int32(3), m.clickTrainSet.Index.CountItemLabels())
	assert.Equal(t, int32(5), m.clickTrainSet.Index.CountUserLabels())
	assert.Equal(t, int32(3), m.clickTestSet.Index.CountItemLabels())
	assert.Equal(t, int32(5), m.clickTestSet.Index.CountUserLabels())
	assert.Equal(t, 90, m.clickTrainSet.Count()+m.clickTestSet.Count())
	assert.Equal(t, 45, m.clickTrainSet.PositiveCount+m.clickTestSet.PositiveCount)
	assert.Equal(t, 45, m.clickTrainSet.NegativeCount+m.clickTestSet.NegativeCount)

	// check latest items
	latest, err := m.CacheClient.GetScores(cache.LatestItems, "", 0, 100)
	assert.NoError(t, err)
	assert.Equal(t, []cache.Scored{
		{items[8].ItemId, float32(items[8].Timestamp.Unix())},
		{items[7].ItemId, float32(items[7].Timestamp.Unix())},
		{items[6].ItemId, float32(items[6].Timestamp.Unix())},
	}, latest)
	latest, err = m.CacheClient.GetScores(cache.LatestItems, "2", 0, 100)
	assert.NoError(t, err)
	assert.Equal(t, []cache.Scored{
		{items[8].ItemId, float32(items[8].Timestamp.Unix())},
		{items[5].ItemId, float32(items[5].Timestamp.Unix())},
		{items[2].ItemId, float32(items[2].Timestamp.Unix())},
	}, latest)

	// check popular items
	popular, err := m.CacheClient.GetScores(cache.PopularItems, "", 0, 100)
	assert.NoError(t, err)
	assert.Equal(t, []cache.Scored{
		{Id: items[8].ItemId, Score: 9},
		{Id: items[7].ItemId, Score: 8},
		{Id: items[6].ItemId, Score: 7},
	}, popular)
	popular, err = m.CacheClient.GetScores(cache.PopularItems, "2", 0, 100)
	assert.NoError(t, err)
	assert.Equal(t, []cache.Scored{
		{Id: items[8].ItemId, Score: 9},
		{Id: items[5].ItemId, Score: 6},
		{Id: items[2].ItemId, Score: 3},
	}, popular)
}<|MERGE_RESOLUTION|>--- conflicted
+++ resolved
@@ -32,21 +32,8 @@
 	m.GorseConfig = &config.Config{}
 	m.GorseConfig.Database.CacheSize = 3
 	m.GorseConfig.Master.NumJobs = 4
-	m.GorseConfig.Database.ItemCategories = []string{"*"}
 	// collect similar
 	items := []data.Item{
-<<<<<<< HEAD
-		{"0", false, time.Now(), []string{"*", "a", "b", "c", "d"}, ""},
-		{"1", false, time.Now(), []string{"b", "c", "d"}, ""},
-		{"2", false, time.Now(), []string{"*", "b", "c"}, ""},
-		{"3", false, time.Now(), []string{"*", "c"}, ""},
-		{"4", false, time.Now(), []string{"*"}, ""},
-		{"5", false, time.Now(), []string{}, ""},
-		{"6", false, time.Now(), []string{"*"}, ""},
-		{"7", false, time.Now(), []string{}, ""},
-		{"8", false, time.Now(), []string{"*", "a", "b", "c", "d", "e"}, ""},
-		{"9", false, time.Now(), []string{}, ""},
-=======
 		{"0", false, nil, time.Now(), []string{"a", "b", "c", "d"}, ""},
 		{"1", false, nil, time.Now(), []string{"b", "c", "d"}, ""},
 		{"2", false, nil, time.Now(), []string{"b", "c"}, ""},
@@ -57,7 +44,6 @@
 		{"7", false, nil, time.Now(), []string{}, ""},
 		{"8", false, nil, time.Now(), []string{"a", "b", "c", "d", "e"}, ""},
 		{"9", false, nil, time.Now(), []string{}, ""},
->>>>>>> f2906c04
 	}
 	feedbacks := make([]data.Feedback, 0)
 	for i := 0; i < 10; i++ {
@@ -104,10 +90,6 @@
 	assert.Equal(t, []string{"8", "7", "6"}, cache.RemoveScores(similar))
 	assert.Equal(t, 11, m.taskMonitor.Tasks[TaskFindItemNeighbors].Done)
 	assert.Equal(t, TaskStatusComplete, m.taskMonitor.Tasks[TaskFindItemNeighbors].Status)
-	// similar items in category (common users)
-	similar, err = m.CacheClient.GetCategoryScores(cache.ItemNeighbors, "9", "*", 0, 100)
-	assert.NoError(t, err)
-	assert.Equal(t, []string{"8", "6", "4"}, cache.RemoveScores(similar))
 
 	// similar items (common labels)
 	err = m.CacheClient.SetTime(cache.LastModifyItemTime, "8", time.Now())
@@ -119,10 +101,6 @@
 	assert.Equal(t, []string{"0", "1", "2"}, cache.RemoveScores(similar))
 	assert.Equal(t, 11, m.taskMonitor.Tasks[TaskFindItemNeighbors].Done)
 	assert.Equal(t, TaskStatusComplete, m.taskMonitor.Tasks[TaskFindItemNeighbors].Status)
-	// similar items in category (common labels)
-	similar, err = m.CacheClient.GetCategoryScores(cache.ItemNeighbors, "8", "*", 0, 100)
-	assert.NoError(t, err)
-	assert.Equal(t, []string{"0", "2", "3"}, cache.RemoveScores(similar))
 
 	// similar items (auto)
 	err = m.CacheClient.SetTime(cache.LastModifyItemTime, "8", time.Now())
@@ -229,7 +207,6 @@
 	m.GorseConfig.Database.CacheSize = 3
 	m.GorseConfig.Database.PositiveFeedbackType = []string{"positive"}
 	m.GorseConfig.Database.ReadFeedbackTypes = []string{"negative"}
-	m.GorseConfig.Database.ItemCategories = []string{"2"}
 
 	// insert items
 	var items []data.Item
@@ -323,13 +300,6 @@
 		{items[7].ItemId, float32(items[7].Timestamp.Unix())},
 		{items[6].ItemId, float32(items[6].Timestamp.Unix())},
 	}, latest)
-	latest, err = m.CacheClient.GetScores(cache.LatestItems, "2", 0, 100)
-	assert.NoError(t, err)
-	assert.Equal(t, []cache.Scored{
-		{items[8].ItemId, float32(items[8].Timestamp.Unix())},
-		{items[5].ItemId, float32(items[5].Timestamp.Unix())},
-		{items[2].ItemId, float32(items[2].Timestamp.Unix())},
-	}, latest)
 
 	// check popular items
 	popular, err := m.CacheClient.GetScores(cache.PopularItems, "", 0, 100)
@@ -339,11 +309,4 @@
 		{Id: items[7].ItemId, Score: 8},
 		{Id: items[6].ItemId, Score: 7},
 	}, popular)
-	popular, err = m.CacheClient.GetScores(cache.PopularItems, "2", 0, 100)
-	assert.NoError(t, err)
-	assert.Equal(t, []cache.Scored{
-		{Id: items[8].ItemId, Score: 9},
-		{Id: items[5].ItemId, Score: 6},
-		{Id: items[2].ItemId, Score: 3},
-	}, popular)
 }