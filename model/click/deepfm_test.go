// Copyright 2023 gorse Project Authors
//
// Licensed under the Apache License, Version 2.0 (the "License");
// you may not use this file except in compliance with the License.
// You may obtain a copy of the License at
//
// http://www.apache.org/licenses/LICENSE-2.0
//
// Unless required by applicable law or agreed to in writing, software
// distributed under the License is distributed on an "AS IS" BASIS,
// WITHOUT WARRANTIES OR CONDITIONS OF ANY KIND, either express or implied.
// See the License for the specific language governing permissions and
// limitations under the License.

package click

import (
<<<<<<< HEAD
	"bytes"
=======
	"context"
>>>>>>> c70abf7e
	"testing"

	"github.com/samber/lo"
	"github.com/stretchr/testify/assert"
	"github.com/zhenghaoz/gorse/model"
)

func TestDeepFM_Classification_Frappe(t *testing.T) {
	train, test, err := LoadDataFromBuiltIn("frappe")
	assert.NoError(t, err)
	m := NewDeepFM(model.Params{
		model.InitStdDev: 0.01,
		model.NFactors:   8,
		model.NEpochs:    10,
		model.Lr:         0.01,
		model.Reg:        0.0001,
	})
	fitConfig := newFitConfigWithTestTracker(20)
<<<<<<< HEAD
	score := m.Fit(train, test, fitConfig)
	assert.InDelta(t, 0.9439709, score.Accuracy, classificationDelta)
}

func TestDeepFM_Classification_Criteo(t *testing.T) {
	train, test, err := LoadDataFromBuiltIn("criteo")
	assert.NoError(t, err)
	m := NewDeepFM(model.Params{
		model.InitStdDev: 0.01,
		model.NFactors:   8,
		model.NEpochs:    10,
		model.Lr:         0.01,
		model.Reg:        0.0001,
	})
	fitConfig := newFitConfigWithTestTracker(10)
	score := m.Fit(train, test, fitConfig)
	assert.InDelta(t, 0.77, score.Accuracy, classificationDelta)

	// test prediction
	assert.Equal(t, m.BatchInternalPredict([]lo.Tuple2[[]int32, []float32]{{A: []int32{1, 2, 3, 4, 5, 6}, B: []float32{1, 1, 0.3, 0.4, 0.5, 0.6}}}),
		m.BatchPredict([]lo.Tuple4[string, string, []Feature, []Feature]{{
			A: "1",
			B: "2",
			C: []Feature{
				{Name: "3", Value: 0.3},
				{Name: "4", Value: 0.4},
			},
			D: []Feature{
				{Name: "5", Value: 0.5},
				{Name: "6", Value: 0.6},
			}}}))

	// test marshal and unmarshal
	buf := bytes.NewBuffer(nil)
	err = MarshalModel(buf, m)
	assert.NoError(t, err)
	tmp, err := UnmarshalModel(buf)
	assert.NoError(t, err)
	scoreClone := EvaluateClassification(tmp, test)
	assert.InDelta(t, 0.77, scoreClone.Accuracy, regressionDelta)

	// test clear
	assert.False(t, m.Invalid())
	m.Clear()
	assert.True(t, m.Invalid())
=======
	score := m.Fit(context.Background(), train, test, fitConfig)
	assert.InDelta(t, 0.9271656, score.Accuracy, classificationDelta)
>>>>>>> c70abf7e
}<|MERGE_RESOLUTION|>--- conflicted
+++ resolved
@@ -15,11 +15,8 @@
 package click
 
 import (
-<<<<<<< HEAD
 	"bytes"
-=======
 	"context"
->>>>>>> c70abf7e
 	"testing"
 
 	"github.com/samber/lo"
@@ -38,8 +35,7 @@
 		model.Reg:        0.0001,
 	})
 	fitConfig := newFitConfigWithTestTracker(20)
-<<<<<<< HEAD
-	score := m.Fit(train, test, fitConfig)
+	score := m.Fit(context.Background(), train, test, fitConfig)
 	assert.InDelta(t, 0.9439709, score.Accuracy, classificationDelta)
 }
 
@@ -54,7 +50,7 @@
 		model.Reg:        0.0001,
 	})
 	fitConfig := newFitConfigWithTestTracker(10)
-	score := m.Fit(train, test, fitConfig)
+	score := m.Fit(context.Background(), train, test, fitConfig)
 	assert.InDelta(t, 0.77, score.Accuracy, classificationDelta)
 
 	// test prediction
@@ -84,8 +80,4 @@
 	assert.False(t, m.Invalid())
 	m.Clear()
 	assert.True(t, m.Invalid())
-=======
-	score := m.Fit(context.Background(), train, test, fitConfig)
-	assert.InDelta(t, 0.9271656, score.Accuracy, classificationDelta)
->>>>>>> c70abf7e
 }