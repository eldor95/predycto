// Copyright 2020 gorse Project Authors
//
// Licensed under the Apache License, Version 2.0 (the "License");
// you may not use this file except in compliance with the License.
// You may obtain a copy of the License at
//
// http://www.apache.org/licenses/LICENSE-2.0
//
// Unless required by applicable law or agreed to in writing, software
// distributed under the License is distributed on an "AS IS" BASIS,
// WITHOUT WARRANTIES OR CONDITIONS OF ANY KIND, either express or implied.
// See the License for the specific language governing permissions and
// limitations under the License.

package cache

import (
	"context"
	"database/sql"
	"github.com/araddon/dateparse"
	"github.com/dzwvip/oracle"
	"github.com/go-redis/redis/v8"
	"github.com/juju/errors"
	"github.com/zhenghaoz/gorse/storage"
	"go.mongodb.org/mongo-driver/mongo"
	"go.mongodb.org/mongo-driver/mongo/options"
	"go.mongodb.org/mongo-driver/x/mongo/driver/connstring"
	"gorm.io/driver/mysql"
	"gorm.io/driver/postgres"
	"gorm.io/driver/sqlite"
	"gorm.io/gorm"
	"sort"
	"strconv"
	"strings"
	"time"
)

const (
	// Measurements are sorted set of measurements.
	// 	Measurements - measurements/{name}
	Measurements = "measurements"

	// IgnoreItems is sorted set of ignored items for each user
	//  Ignored items      - ignore_items/{user_id}
	IgnoreItems = "ignore_items"

	// HiddenItemsV2 is sorted set of hidden items.
	//  Global hidden items 	- hidden_items_v2
	//  Category hidden items   - hidden_items_v2/{category}
	HiddenItemsV2 = "hidden_items_v2"

	// ItemNeighbors is sorted set of neighbors for each item.
	//  Global item neighbors      - item_neighbors/{item_id}
	//  Categorized item neighbors - item_neighbors/{item_id}/{category}
	ItemNeighbors = "item_neighbors"

	// ItemNeighborsDigest is digest of item neighbors configuration
	//	Item neighbors digest      - item_neighbors_digest/{item_id}
	ItemNeighborsDigest = "item_neighbors_digest"

	// UserNeighbors is sorted set of neighbors for each user.
	//  User neighbors      - user_neighbors/{user_id}
	UserNeighbors = "user_neighbors"

	// UserNeighborsDigest is digest of user neighbors configuration
	//  User neighbors digest      - user_neighbors_digest/{user_id}
	UserNeighborsDigest = "user_neighbors_digest"

	// CollaborativeRecommend is sorted set of collaborative filtering recommendations for each user.
	//  Global recommendation      - collaborative_recommend/{user_id}
	//  Categorized recommendation - collaborative_recommend/{user_id}/{category}
	CollaborativeRecommend = "collaborative_recommend" // collaborative filtering recommendation for each user

	// OfflineRecommend is sorted set of offline recommendation for each user.
	//  Global recommendation      - offline_recommend/{user_id}
	//  Categorized recommendation - offline_recommend/{user_id}/{category}
	OfflineRecommend = "offline_recommend"

	// OfflineRecommendDigest is digest of offline recommendation configuration.
	//	Recommendation digest      - offline_recommend_digest/{user_id}
	OfflineRecommendDigest = "offline_recommend_digest"

	// PopularItems is sorted set of popular items. The format of key:
	//  Global popular items      - latest_items
	//  Categorized popular items - latest_items/{category}
	PopularItems = "popular_items"

	// LatestItems is sorted set of the latest items. The format of key:
	//  Global latest items      - latest_items
	//  Categorized the latest items - latest_items/{category}
	LatestItems = "latest_items"

	// ItemCategories is the set of item categories. The format of key:
	//	Global item categories - item_categories
	ItemCategories = "item_categories"

	LastModifyItemTime          = "last_modify_item_time"           // the latest timestamp that a user related data was modified
	LastModifyUserTime          = "last_modify_user_time"           // the latest timestamp that an item related data was modified
	LastUpdateUserRecommendTime = "last_update_user_recommend_time" // the latest timestamp that a user's recommendation was updated
	LastUpdateUserNeighborsTime = "last_update_user_neighbors_time" // the latest timestamp that a user's neighbors item was updated
	LastUpdateItemNeighborsTime = "last_update_item_neighbors_time" // the latest timestamp that an item's neighbors was updated

	// GlobalMeta is global meta information
	GlobalMeta                 = "global_meta"
	DataImported               = "data_imported"
	NumUsers                   = "num_users"
	NumItems                   = "num_items"
	NumUserLabels              = "num_user_labels"
	NumItemLabels              = "num_item_labels"
	NumTotalPosFeedbacks       = "num_total_pos_feedbacks"
	NumValidPosFeedbacks       = "num_valid_pos_feedbacks"
	NumValidNegFeedbacks       = "num_valid_neg_feedbacks"
	LastFitMatchingModelTime   = "last_fit_matching_model_time"
	LastFitRankingModelTime    = "last_fit_ranking_model_time"
	LastUpdateLatestItemsTime  = "last_update_latest_items_time"  // the latest timestamp that latest items were updated
	LastUpdatePopularItemsTime = "last_update_popular_items_time" // the latest timestamp that popular items were updated
	UserNeighborIndexRecall    = "user_neighbor_index_recall"
	ItemNeighborIndexRecall    = "item_neighbor_index_recall"
	MatchingIndexRecall        = "matching_index_recall"
)

var (
	ErrObjectNotExist = errors.NotFoundf("object")
	ErrNoDatabase     = errors.NotAssignedf("database")
)

// Scored associate a id with a score.
type Scored struct {
	Id    string
	Score float64
}

// CreateScoredItems from items and scores.
func CreateScoredItems[T float64 | float32](itemIds []string, scores []T) []Scored {
	if len(itemIds) != len(scores) {
		panic("the length of itemIds and scores should be equal")
	}
	items := make([]Scored, len(itemIds))
	for i := range items {
		items[i].Id = itemIds[i]
		items[i].Score = float64(scores[i])
	}
	return items
}

// RemoveScores resolve items for a slice of ScoredItems.
func RemoveScores(items []Scored) []string {
	ids := make([]string, len(items))
	for i := range ids {
		ids[i] = items[i].Id
	}
	return ids
}

// GetScores resolve scores for a slice of Scored.
func GetScores(s []Scored) []float64 {
	scores := make([]float64, len(s))
	for i := range s {
		scores[i] = s[i].Score
	}
	return scores
}

// SortScores sorts scores from high score to low score.
func SortScores(scores []Scored) {
	sort.Sort(scoresSorter(scores))
}

type scoresSorter []Scored

// Len is the number of elements in the collection.
func (s scoresSorter) Len() int {
	return len(s)
}

// Less reports whether the element with index i
func (s scoresSorter) Less(i, j int) bool {
	return s[i].Score > s[j].Score
}

// Swap swaps the elements with indexes i and j.
func (s scoresSorter) Swap(i, j int) {
	s[i], s[j] = s[j], s[i]
}

// Key creates key for cache. Empty field will be ignored.
func Key(keys ...string) string {
	if len(keys) == 0 {
		return ""
	}
	var builder strings.Builder
	builder.WriteString(keys[0])
	for _, key := range keys[1:] {
		if key != "" {
			builder.WriteRune('/')
			builder.WriteString(key)
		}
	}
	return builder.String()
}

func BatchKey(prefix string, keys ...string) []string {
	for i, key := range keys {
		keys[i] = Key(prefix, key)
	}
	return keys
}

type Value struct {
	name  string
	value string
}

func String(name, value string) Value {
	return Value{name: name, value: value}
}

func Integer(name string, value int) Value {
	return Value{name: name, value: strconv.Itoa(value)}
}

func Time(name string, value time.Time) Value {
	return Value{name: name, value: value.String()}
}

type ReturnValue struct {
	value string
	err   error
}

func (r *ReturnValue) String() (string, error) {
	return r.value, r.err
}

func (r *ReturnValue) Integer() (int, error) {
	if r.err != nil {
		return 0, r.err
	}
	return strconv.Atoi(r.value)
}

func (r *ReturnValue) Time() (time.Time, error) {
	if r.err != nil {
		return time.Time{}, r.err
	}
	return dateparse.ParseAny(r.value)
}

type SortedSet struct {
	name   string
	scores []Scored
}

func Sorted(name string, scores []Scored) SortedSet {
	return SortedSet{name: name, scores: scores}
}

type SetMember struct {
	name   string
	member string
}

func Member(name, member string) SetMember {
	return SetMember{name: name, member: member}
}

// Database is the common interface for cache store.
type Database interface {
	Close() error
	Init() error
	Scan(work func(string) error) error

	Set(values ...Value) error
	Get(name string) *ReturnValue
	Delete(name string) error

	GetSet(key string) ([]string, error)
	SetSet(key string, members ...string) error
	AddSet(key string, members ...string) error
	RemSet(key string, members ...string) error

	AddSorted(sortedSets ...SortedSet) error
	GetSorted(key string, begin, end int) ([]Scored, error)
	GetSortedByScore(key string, begin, end float64) ([]Scored, error)
	RemSortedByScore(key string, begin, end float64) error
	SetSorted(key string, scores []Scored) error
	RemSorted(members ...SetMember) error
}

<<<<<<< HEAD
const (
	mySQLPrefix    = "mysql://"
	mongoPrefix    = "mongodb://"
	redisPrefix    = "redis://"
	postgresPrefix = "postgres://"
	sqlitePrefix   = "sqlite://"
	oraclePrefix   = "oracle://"
)

=======
>>>>>>> 3412f06d
// Open a connection to a database.
func Open(path string) (Database, error) {
	var err error
	if strings.HasPrefix(path, storage.RedisPrefix) {
		opt, err := redis.ParseURL(path)
		if err != nil {
			return nil, err
		}
		database := new(Redis)
		database.client = redis.NewClient(opt)
		return database, nil
	} else if strings.HasPrefix(path, storage.MongoPrefix) || strings.HasPrefix(path, storage.MongoSrvPrefix) {
		// connect to database
		database := new(MongoDB)
		if database.client, err = mongo.Connect(context.Background(), options.Client().ApplyURI(path)); err != nil {
			return nil, errors.Trace(err)
		}
		// parse DSN and extract database name
		if cs, err := connstring.ParseAndValidate(path); err != nil {
			return nil, errors.Trace(err)
		} else {
			database.dbName = cs.Database
		}
		return database, nil
	} else if strings.HasPrefix(path, storage.PostgresPrefix) {
		database := new(SQLDatabase)
		database.driver = Postgres
		if database.client, err = sql.Open("postgres", path); err != nil {
			return nil, errors.Trace(err)
		}
		database.gormDB, err = gorm.Open(postgres.New(postgres.Config{Conn: database.client}), gormConfig)
		if err != nil {
			return nil, errors.Trace(err)
		}
		return database, nil
	} else if strings.HasPrefix(path, storage.MySQLPrefix) {
		name := path[len(storage.MySQLPrefix):]
		// probe isolation variable name
		isolationVarName, err := storage.ProbeMySQLIsolationVariableName(name)
		if err != nil {
			return nil, errors.Trace(err)
		}
		// append parameters
		if name, err = storage.AppendMySQLParams(name, map[string]string{
			isolationVarName: "'READ-UNCOMMITTED'",
		}); err != nil {
			return nil, errors.Trace(err)
		}
		// connect to database
		database := new(SQLDatabase)
		database.driver = MySQL
		if database.client, err = sql.Open("mysql", name); err != nil {
			return nil, errors.Trace(err)
		}
		database.gormDB, err = gorm.Open(mysql.New(mysql.Config{Conn: database.client}), gormConfig)
		if err != nil {
			return nil, errors.Trace(err)
		}
		return database, nil
	} else if strings.HasPrefix(path, storage.SQLitePrefix) {
		name := path[len(storage.SQLitePrefix):]
		database := new(SQLDatabase)
		database.driver = SQLite
		if database.client, err = sql.Open("sqlite", name); err != nil {
			return nil, errors.Trace(err)
		}
		database.gormDB, err = gorm.Open(sqlite.Dialector{Conn: database.client}, gormConfig)
		if err != nil {
			return nil, errors.Trace(err)
		}
		return database, nil
	} else if strings.HasPrefix(path, oraclePrefix) {
		database := new(SQLDatabase)
		database.driver = Oracle
		if database.client, err = sql.Open("oracle", path); err != nil {
			return nil, errors.Trace(err)
		}
		database.gormDB, err = gorm.Open(oracle.New(oracle.Config{Conn: database.client}), gormConfig)
		if err != nil {
			return nil, errors.Trace(err)
		}
		return database, nil
	}
	return nil, errors.Errorf("Unknown database: %s", path)
}<|MERGE_RESOLUTION|>--- conflicted
+++ resolved
@@ -287,18 +287,6 @@
 	RemSorted(members ...SetMember) error
 }
 
-<<<<<<< HEAD
-const (
-	mySQLPrefix    = "mysql://"
-	mongoPrefix    = "mongodb://"
-	redisPrefix    = "redis://"
-	postgresPrefix = "postgres://"
-	sqlitePrefix   = "sqlite://"
-	oraclePrefix   = "oracle://"
-)
-
-=======
->>>>>>> 3412f06d
 // Open a connection to a database.
 func Open(path string) (Database, error) {
 	var err error
@@ -370,7 +358,7 @@
 			return nil, errors.Trace(err)
 		}
 		return database, nil
-	} else if strings.HasPrefix(path, oraclePrefix) {
+	} else if strings.HasPrefix(path, storage.OraclePrefix) {
 		database := new(SQLDatabase)
 		database.driver = Oracle
 		if database.client, err = sql.Open("oracle", path); err != nil {
