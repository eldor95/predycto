// Copyright 2022 gorse Project Authors
//
// Licensed under the Apache License, Version 2.0 (the "License");
// you may not use this file except in compliance with the License.
// You may obtain a copy of the License at
//
// http://www.apache.org/licenses/LICENSE-2.0
//
// Unless required by applicable law or agreed to in writing, software
// distributed under the License is distributed on an "AS IS" BASIS,
// WITHOUT WARRANTIES OR CONDITIONS OF ANY KIND, either express or implied.
// See the License for the specific language governing permissions and
// limitations under the License.

package cache

import (
	"database/sql"
	"fmt"
	"github.com/stretchr/testify/assert"
<<<<<<< HEAD
	"net/url"
=======
	"github.com/zhenghaoz/gorse/storage"
>>>>>>> 3412f06d
	"os"
	"runtime"
	"strings"
	"testing"
)

var (
	mySqlDSN    string
	postgresDSN string
	oracleDSN   string
)

func init() {
	// get environment variables
	env := func(key, defaultValue string) string {
		if value := os.Getenv(key); value != "" {
			return value
		}
		return defaultValue
	}
	mySqlDSN = env("MYSQL_URI", "mysql://root:password@tcp(127.0.0.1:3306)/")
	postgresDSN = env("POSTGRES_URI", "postgres://gorse:gorse_pass@127.0.0.1/")
	oracleDSN = env("ORACLE_URI", "oracle://system:password@127.0.0.1:1521/XE")
}

type testSQLDatabase struct {
	Database
}

func (db *testSQLDatabase) Close(t *testing.T) {
	err := db.Database.Close()
	assert.NoError(t, err)
}

func newTestPostgresDatabase(t *testing.T) *testSQLDatabase {
	// retrieve test name
	var testName string
	pc, _, _, ok := runtime.Caller(1)
	details := runtime.FuncForPC(pc)
	if ok && details != nil {
		splits := strings.Split(details.Name(), ".")
		testName = splits[len(splits)-1]
	} else {
		t.Fatalf("failed to retrieve test name")
	}

	database := new(testSQLDatabase)
	var err error
	// create database
<<<<<<< HEAD
	databaseComm, err := sql.Open("postgres", postgresDSN+"?sslmode=disable&TimeZone=UTC")
=======
	database.Database, err = Open(postgresDSN + "?sslmode=disable")
>>>>>>> 3412f06d
	assert.NoError(t, err)
	dbName := "gorse_" + testName
	_, err = databaseComm.Exec("DROP DATABASE IF EXISTS " + dbName)
	assert.NoError(t, err)
	_, err = databaseComm.Exec("CREATE DATABASE " + dbName)
	assert.NoError(t, err)
	err = databaseComm.Close()
	assert.NoError(t, err)
	// connect database
	database.Database, err = Open(postgresDSN + strings.ToLower(dbName) + "?sslmode=disable")
	assert.NoError(t, err)
	// create schema
	err = database.Init()
	assert.NoError(t, err)
	return database
}

func TestPostgres_Meta(t *testing.T) {
	db := newTestPostgresDatabase(t)
	defer db.Close(t)
	testMeta(t, db.Database)
}

func TestPostgres_Sort(t *testing.T) {
	db := newTestPostgresDatabase(t)
	defer db.Close(t)
	testSort(t, db.Database)
}

func TestPostgres_Set(t *testing.T) {
	db := newTestPostgresDatabase(t)
	defer db.Close(t)
	testSet(t, db.Database)
}

func TestPostgres_Scan(t *testing.T) {
	db := newTestPostgresDatabase(t)
	defer db.Close(t)
	testScan(t, db.Database)
}

func TestPostgres_Init(t *testing.T) {
	db := newTestPostgresDatabase(t)
	defer db.Close(t)
<<<<<<< HEAD
	assert.NoError(t, db.Init())
=======
	err := db.Init()
	assert.NoError(t, err)
>>>>>>> 3412f06d
}

func newTestMySQLDatabase(t *testing.T) *testSQLDatabase {
	// retrieve test name
	var testName string
	pc, _, _, ok := runtime.Caller(1)
	details := runtime.FuncForPC(pc)
	if ok && details != nil {
		splits := strings.Split(details.Name(), ".")
		testName = splits[len(splits)-1]
	} else {
		t.Fatalf("failed to retrieve test name")
	}

	database := new(testSQLDatabase)
	var err error
	// create database
<<<<<<< HEAD
	database.Database, err = Open(mySqlDSN + "?timeout=30s&parseTime=true")
	databaseComm, err := sql.Open("mysql", mySqlDSN[len(mySQLPrefix):]+"?timeout=30s&parseTime=true")
=======
	database.Database, err = Open(mySqlDSN)
>>>>>>> 3412f06d
	assert.NoError(t, err)
	dbName := "gorse_" + testName
	_, err = databaseComm.Exec("DROP DATABASE IF EXISTS " + dbName)
	assert.NoError(t, err)
	_, err = databaseComm.Exec("CREATE DATABASE " + dbName)
	assert.NoError(t, err)
	err = database.Database.Close()
	assert.NoError(t, err)
	// connect database
	database.Database, err = Open(mySqlDSN + dbName)
	assert.NoError(t, err)
	// create schema
	err = database.Init()
	assert.NoError(t, err)
	return database
}

func TestMySQL_Meta(t *testing.T) {
	db := newTestMySQLDatabase(t)
	defer db.Close(t)
	testMeta(t, db.Database)
}

func TestMySQL_Sort(t *testing.T) {
	db := newTestMySQLDatabase(t)
	defer db.Close(t)
	testSort(t, db.Database)
}

func TestMySQL_Set(t *testing.T) {
	db := newTestMySQLDatabase(t)
	defer db.Close(t)
	testSet(t, db.Database)
}

func TestMySQL_Scan(t *testing.T) {
	db := newTestMySQLDatabase(t)
	defer db.Close(t)
	testScan(t, db.Database)
}

func TestMySQL_Init(t *testing.T) {
	db := newTestMySQLDatabase(t)
	defer db.Close(t)
<<<<<<< HEAD
	assert.NoError(t, db.Init())
}

func newTestOracleDatabase(t *testing.T) *testSQLDatabase {
	// retrieve test name
	var testName string
	pc, _, _, ok := runtime.Caller(1)
	details := runtime.FuncForPC(pc)
	if ok && details != nil {
		splits := strings.Split(details.Name(), ".")
		testName = splits[len(splits)-1]
	} else {
		t.Fatalf("failed to retrieve test name")
	}

	database := new(testSQLDatabase)
	var err error
	// create database
	databaseComm, err := sql.Open("oracle", oracleDSN)
	assert.NoError(t, err)
	dbName := "gorse_" + testName
	_, err = databaseComm.Exec(fmt.Sprintf("DROP USER %s CASCADE", dbName))
	assert.NoError(t, err)
	_, err = databaseComm.Exec(fmt.Sprintf("CREATE USER %s IDENTIFIED BY %s", dbName, dbName))
	assert.NoError(t, err)
	_, err = databaseComm.Exec(fmt.Sprintf("GRANT ALL PRIVILEGES TO %s", dbName))
	assert.NoError(t, err)
	err = databaseComm.Close()
	assert.NoError(t, err)
	// connect database
	parsed, err := url.Parse(oracleDSN)
	assert.NoError(t, err)
	database.Database, err = Open(fmt.Sprintf("oracle://%s:%s@%s/%s", dbName, dbName, parsed.Host, parsed.Path))
	assert.NoError(t, err)
	// create schema
	err = database.Init()
	assert.NoError(t, err)
	return database
}

func TestOracle_Meta(t *testing.T) {
	db := newTestOracleDatabase(t)
	defer db.Close(t)
	testMeta(t, db.Database)
}

func TestOracle_Sort(t *testing.T) {
	db := newTestOracleDatabase(t)
	defer db.Close(t)
	testSort(t, db.Database)
}

func TestOracle_Set(t *testing.T) {
	db := newTestOracleDatabase(t)
	defer db.Close(t)
	testSet(t, db.Database)
}

func TestOracle_Scan(t *testing.T) {
	db := newTestOracleDatabase(t)
	defer db.Close(t)
	testScan(t, db.Database)
}

func TestOracle_Init(t *testing.T) {
	db := newTestOracleDatabase(t)
	defer db.Close(t)
	assert.NoError(t, db.Init())
=======
	err := db.Init()
	assert.NoError(t, err)

	name, err := storage.ProbeMySQLIsolationVariableName(mySqlDSN[len(storage.MySQLPrefix):])
	assert.NoError(t, err)
	connection := db.Database.(*SQLDatabase).client
	assertQuery(t, connection, fmt.Sprintf("SELECT @@%s", name), "READ-UNCOMMITTED")
>>>>>>> 3412f06d
}

func newTestSQLiteDatabase(t *testing.T) *testSQLDatabase {
	// retrieve test name
	database := new(testSQLDatabase)
	var err error
	// create database
	database.Database, err = Open("sqlite://:memory:")
	assert.NoError(t, err)
	// create schema
	err = database.Init()
	assert.NoError(t, err)
	return database
}

func TestSQLite_Meta(t *testing.T) {
	db := newTestSQLiteDatabase(t)
	defer db.Close(t)
	testMeta(t, db.Database)
}

func TestSQLite_Sort(t *testing.T) {
	db := newTestSQLiteDatabase(t)
	defer db.Close(t)
	testSort(t, db.Database)
}

func TestSQLite_Set(t *testing.T) {
	db := newTestSQLiteDatabase(t)
	defer db.Close(t)
	testSet(t, db.Database)
}

func TestSQLite_Scan(t *testing.T) {
	db := newTestSQLiteDatabase(t)
	defer db.Close(t)
	testScan(t, db.Database)
}

<<<<<<< HEAD
func TestSQLite_Init(t *testing.T) {
	db := newTestSQLiteDatabase(t)
	defer db.Close(t)
	assert.NoError(t, db.Init())
=======
func assertQuery(t *testing.T, connection *sql.DB, sql string, expected string) {
	rows, err := connection.Query(sql)
	assert.NoError(t, err)
	assert.True(t, rows.Next())
	var result string
	err = rows.Scan(&result)
	assert.NoError(t, err)
	assert.Equal(t, expected, result)
>>>>>>> 3412f06d
}<|MERGE_RESOLUTION|>--- conflicted
+++ resolved
@@ -18,11 +18,8 @@
 	"database/sql"
 	"fmt"
 	"github.com/stretchr/testify/assert"
-<<<<<<< HEAD
+	"github.com/zhenghaoz/gorse/storage"
 	"net/url"
-=======
-	"github.com/zhenghaoz/gorse/storage"
->>>>>>> 3412f06d
 	"os"
 	"runtime"
 	"strings"
@@ -72,11 +69,7 @@
 	database := new(testSQLDatabase)
 	var err error
 	// create database
-<<<<<<< HEAD
 	databaseComm, err := sql.Open("postgres", postgresDSN+"?sslmode=disable&TimeZone=UTC")
-=======
-	database.Database, err = Open(postgresDSN + "?sslmode=disable")
->>>>>>> 3412f06d
 	assert.NoError(t, err)
 	dbName := "gorse_" + testName
 	_, err = databaseComm.Exec("DROP DATABASE IF EXISTS " + dbName)
@@ -121,12 +114,7 @@
 func TestPostgres_Init(t *testing.T) {
 	db := newTestPostgresDatabase(t)
 	defer db.Close(t)
-<<<<<<< HEAD
 	assert.NoError(t, db.Init())
-=======
-	err := db.Init()
-	assert.NoError(t, err)
->>>>>>> 3412f06d
 }
 
 func newTestMySQLDatabase(t *testing.T) *testSQLDatabase {
@@ -144,19 +132,14 @@
 	database := new(testSQLDatabase)
 	var err error
 	// create database
-<<<<<<< HEAD
-	database.Database, err = Open(mySqlDSN + "?timeout=30s&parseTime=true")
-	databaseComm, err := sql.Open("mysql", mySqlDSN[len(mySQLPrefix):]+"?timeout=30s&parseTime=true")
-=======
-	database.Database, err = Open(mySqlDSN)
->>>>>>> 3412f06d
+	databaseComm, err := sql.Open("mysql", mySqlDSN[len(storage.MySQLPrefix):])
 	assert.NoError(t, err)
 	dbName := "gorse_" + testName
 	_, err = databaseComm.Exec("DROP DATABASE IF EXISTS " + dbName)
 	assert.NoError(t, err)
 	_, err = databaseComm.Exec("CREATE DATABASE " + dbName)
 	assert.NoError(t, err)
-	err = database.Database.Close()
+	err = databaseComm.Close()
 	assert.NoError(t, err)
 	// connect database
 	database.Database, err = Open(mySqlDSN + dbName)
@@ -194,8 +177,13 @@
 func TestMySQL_Init(t *testing.T) {
 	db := newTestMySQLDatabase(t)
 	defer db.Close(t)
-<<<<<<< HEAD
-	assert.NoError(t, db.Init())
+	err := db.Init()
+	assert.NoError(t, err)
+
+	name, err := storage.ProbeMySQLIsolationVariableName(mySqlDSN[len(storage.MySQLPrefix):])
+	assert.NoError(t, err)
+	connection := db.Database.(*SQLDatabase).client
+	assertQuery(t, connection, fmt.Sprintf("SELECT @@%s", name), "READ-UNCOMMITTED")
 }
 
 func newTestOracleDatabase(t *testing.T) *testSQLDatabase {
@@ -263,15 +251,6 @@
 	db := newTestOracleDatabase(t)
 	defer db.Close(t)
 	assert.NoError(t, db.Init())
-=======
-	err := db.Init()
-	assert.NoError(t, err)
-
-	name, err := storage.ProbeMySQLIsolationVariableName(mySqlDSN[len(storage.MySQLPrefix):])
-	assert.NoError(t, err)
-	connection := db.Database.(*SQLDatabase).client
-	assertQuery(t, connection, fmt.Sprintf("SELECT @@%s", name), "READ-UNCOMMITTED")
->>>>>>> 3412f06d
 }
 
 func newTestSQLiteDatabase(t *testing.T) *testSQLDatabase {
@@ -311,12 +290,6 @@
 	testScan(t, db.Database)
 }
 
-<<<<<<< HEAD
-func TestSQLite_Init(t *testing.T) {
-	db := newTestSQLiteDatabase(t)
-	defer db.Close(t)
-	assert.NoError(t, db.Init())
-=======
 func assertQuery(t *testing.T, connection *sql.DB, sql string, expected string) {
 	rows, err := connection.Query(sql)
 	assert.NoError(t, err)
@@ -325,5 +298,10 @@
 	err = rows.Scan(&result)
 	assert.NoError(t, err)
 	assert.Equal(t, expected, result)
->>>>>>> 3412f06d
+}
+
+func TestSQLite_Init(t *testing.T) {
+	db := newTestSQLiteDatabase(t)
+	defer db.Close(t)
+	assert.NoError(t, db.Init())
 }