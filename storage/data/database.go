--- conflicted
+++ resolved
@@ -16,11 +16,8 @@
 
 import (
 	"context"
-<<<<<<< HEAD
 	"net/url"
 	"reflect"
-=======
->>>>>>> d38bd546
 	"sort"
 	"strings"
 	"time"
