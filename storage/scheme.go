// Copyright 2022 gorse Project Authors
//
// Licensed under the Apache License, Version 2.0 (the "License");
// you may not use this file except in compliance with the License.
// You may obtain a copy of the License at
//
// http://www.apache.org/licenses/LICENSE-2.0
//
// Unless required by applicable law or agreed to in writing, software
// distributed under the License is distributed on an "AS IS" BASIS,
// WITHOUT WARRANTIES OR CONDITIONS OF ANY KIND, either express or implied.
// See the License for the specific language governing permissions and
// limitations under the License.

package storage

import (
	"database/sql"
	"net/url"
	"strings"

	"github.com/go-sql-driver/mysql"
	"github.com/juju/errors"
	"github.com/samber/lo"
	"github.com/zhenghaoz/gorse/base/log"
	"gorm.io/gorm"
	"gorm.io/gorm/schema"
	"moul.io/zapgorm2"
)

const (
	MySQLPrefix      = "mysql://"
	MongoPrefix      = "mongodb://"
	MongoSrvPrefix   = "mongodb+srv://"
	PostgresPrefix   = "postgres://"
	PostgreSQLPrefix = "postgresql://"
	SQLitePrefix     = "sqlite://"
	RedisPrefix      = "redis://"
	RedissPrefix     = "rediss://"
)

func AppendURLParams(rawURL string, params []lo.Tuple2[string, string]) (string, error) {
	parsed, err := url.Parse(rawURL)
	if err != nil {
		return "", errors.Trace(err)
	}
	q := parsed.Query()
	for _, tuple := range params {
		q.Add(tuple.A, tuple.B)
	}
	parsed.RawQuery = q.Encode()
	return parsed.String(), nil
}

func AppendMySQLParams(dsn string, params map[string]string) (string, error) {
	cfg, err := mysql.ParseDSN(dsn)
	if err != nil {
		return "", errors.Trace(err)
	}
	if cfg.Params == nil {
		cfg.Params = make(map[string]string)
	}
	for key, value := range params {
		if _, exist := cfg.Params[key]; !exist {
			cfg.Params[key] = value
		}
	}
	return cfg.FormatDSN(), nil
}

func ProbeMySQLIsolationVariableName(dsn string) (string, error) {
	connection, err := sql.Open("mysql", dsn)
	if err != nil {
		return "", errors.Trace(err)
	}
	defer connection.Close()
	rows, err := connection.Query("SHOW VARIABLES LIKE '%isolation%'")
	if err != nil {
		return "", errors.Trace(err)
	}
	defer rows.Close()
	var name, value string
	if rows.Next() {
		if err = rows.Scan(&name, &value); err != nil {
			return "", errors.Trace(err)
		}
	}
	return name, nil
}

type TablePrefix string

func (tp TablePrefix) ValuesTable() string {
	return string(tp) + "values"
}

func (tp TablePrefix) SetsTable() string {
	return string(tp) + "sets"
}

func (tp TablePrefix) SortedSetsTable() string {
	return string(tp) + "sorted_sets"
}

func (tp TablePrefix) MessageTable() string {
	return string(tp) + "message"
}

func (tp TablePrefix) DocumentTable() string {
	return string(tp) + "documents"
}

func (tp TablePrefix) UsersTable() string {
	return string(tp) + "users"
}

func (tp TablePrefix) ItemsTable() string {
	return string(tp) + "items"
}

func (tp TablePrefix) FeedbackTable() string {
	return string(tp) + "feedback"
}

func (tp TablePrefix) Key(key string) string {
	return string(tp) + key
}

func NewGORMConfig(tablePrefix string) *gorm.Config {
	return &gorm.Config{
		Logger:                 zapgorm2.New(log.Logger()),
		CreateBatchSize:        1000,
		SkipDefaultTransaction: true,
		NamingStrategy: schema.NamingStrategy{
			TablePrefix:   tablePrefix,
			SingularTable: true,
			NameReplacer: strings.NewReplacer(
				"SQLValue", "Values",
				"SQLSet", "Sets",
				"SQLSortedSet", "SortedSets",
				"SQLUser", "Users",
				"SQLItem", "Items",
				"SQLFeedback", "Feedback",
<<<<<<< HEAD
				"SQLDocument", "Documents",
				"ClickhouseUser", "Users",
				"ClickHouseItem", "Items",
				"ClickHouseFeedback", "Feedback",
				"PostgresDocument", "Documents",
=======
>>>>>>> 4b090c27
			),
		},
	}
}<|MERGE_RESOLUTION|>--- conflicted
+++ resolved
@@ -141,14 +141,11 @@
 				"SQLUser", "Users",
 				"SQLItem", "Items",
 				"SQLFeedback", "Feedback",
-<<<<<<< HEAD
 				"SQLDocument", "Documents",
 				"ClickhouseUser", "Users",
 				"ClickHouseItem", "Items",
 				"ClickHouseFeedback", "Feedback",
 				"PostgresDocument", "Documents",
-=======
->>>>>>> 4b090c27
 			),
 		},
 	}
